name: 'Setup Java JDK'
description: 'Set up a specific version of the Java JDK and add the command-line tools to the PATH'
author: 'GitHub'
inputs: 
  java-version:
<<<<<<< HEAD
    description: 'The Java version to make available on the path. Takes a whole or semver Java version, or 1.x syntax (e.g. 1.8 => Jdk 8.x)'
=======
    description: 'The JDK version to make available on the path. Takes a whole or semver JDK version, or 1.x syntax (e.g. 1.8 => JDK 8.x)'
>>>>>>> b02f296b
    required: true
  java-package:
    description: 'The package type (jre, jdk, jdk+fx)'
    required: true
    default: 'jdk'
  architecture:
    description: 'The architecture (x86, x64) of the package.'
    required: true
    default: 'x64'
  jdkFile:
    description: 'Path to where the compressed JDK is located. The path could be in your source repository or a local path on the agent.'
    required: false
# Deprecated option, do not use. Will not be supported after October 1, 2019
  version:
    description: 'Deprecated. Use java-version instead. Will not be supported after October 1, 2019'
    deprecationMessage: 'The version property will not be supported after October 1, 2019. Use java-version instead'
runs:
  using: 'node12'
  main: 'lib/setup-java.js'<|MERGE_RESOLUTION|>--- conflicted
+++ resolved
@@ -3,11 +3,7 @@
 author: 'GitHub'
 inputs: 
   java-version:
-<<<<<<< HEAD
-    description: 'The Java version to make available on the path. Takes a whole or semver Java version, or 1.x syntax (e.g. 1.8 => Jdk 8.x)'
-=======
-    description: 'The JDK version to make available on the path. Takes a whole or semver JDK version, or 1.x syntax (e.g. 1.8 => JDK 8.x)'
->>>>>>> b02f296b
+    description: 'The Java version to make available on the path. Takes a whole or semver Java version, or 1.x syntax (e.g. 1.8 => Java 8.x)'
     required: true
   java-package:
     description: 'The package type (jre, jdk, jdk+fx)'
